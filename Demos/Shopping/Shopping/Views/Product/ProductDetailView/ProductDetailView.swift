--- conflicted
+++ resolved
@@ -30,12 +30,9 @@
                 Spacer()
                 addToCartButtonView()
             }
-<<<<<<< HEAD
+            .navigationTitle(productDetail.name)
+            
             if case .addedToCart = state {
-=======
-            .navigationTitle(productDetail.name)
-            if case .addedToCart = container.state {
->>>>>>> b2945bd4
                 addToCartToastView()
             }
             if case .addToCartError(let message, _) = state {
