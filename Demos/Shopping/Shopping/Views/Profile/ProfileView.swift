--- conflicted
+++ resolved
@@ -38,11 +38,7 @@
     func initializedView(loaderModel: ProfileLoaderModeling) -> some View {
         ProgressView()
             .onAppear {
-<<<<<<< HEAD
-                $state.observe({ await loaderModel.load() })
-=======
-                container.observeAsync({ await loaderModel.load() })
->>>>>>> 8214180a
+                $state.observeAsync({ await loaderModel.load() })
             }
             .alert(
                 "Oops!",
@@ -50,11 +46,7 @@
                 presenting: loaderModel.error
             ) { error in
                 Button("Retry") {
-<<<<<<< HEAD
-                    $state.observe({ await loaderModel.load() })
-=======
-                    container.observeAsync({ await loaderModel.load() })
->>>>>>> 8214180a
+                    $state.observeAsync({ await loaderModel.load() })
                 }
             } message: { error in
                 Text(error)
@@ -69,11 +61,7 @@
                     username ?? editingModel.username
                 }, set: { newValue in
                     username = newValue
-<<<<<<< HEAD
-                    $state.observe({ await editingModel.save(username: newValue)}, debounced: .seconds(0.5))
-=======
-                    container.observeAsync({ await editingModel.save(username: newValue)}, debounced: .seconds(0.5))
->>>>>>> 8214180a
+                    $state.observeAsync({ await editingModel.save(username: newValue)}, debounced: .seconds(0.5))
                 }))
                     .textFieldStyle(.roundedBorder)
                 if case .saving = editingModel.editingState {
