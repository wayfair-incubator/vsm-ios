--- conflicted
+++ resolved
@@ -10,15 +10,9 @@
 
 // This view shows two examples of how to handle cases where a value that is controlled by the view should be synchronized with the State and/or State Model.
 // Note that in this example, the "S" in "VSM" is silent, because the corresponding view has a single state, which is implied by a single State-Model type
-<<<<<<< HEAD
 struct SettingsView: View {
-    typealias Dependencies = SettingsViewStateModel.Dependencies
-    @ViewState var state: SettingsViewStateModel
-=======
-struct SettingsView: View, ViewStateRendering {
     typealias Dependencies = SettingsViewState.Dependencies
-    @StateObject var container: StateContainer<SettingsViewState>
->>>>>>> b2945bd4
+    @ViewState var state: SettingsViewState
     
     // a. Custom Binding Approach (generally recommended)
     var isCustomBindingExampleEnabled: Binding<Bool> {
@@ -37,56 +31,24 @@
     
     // c State-Model Binding Convenience Functions (recommended for when your `ViewState` is not an enum)
     // c.1
-<<<<<<< HEAD
     var isConvenienceBindingExampleEnabled1: Binding<Bool> {
         $state.bind(
-=======
-    var isConvenienceBindingExampleEnabled1: Binding<Bool>
-    // c.2
-    var isConvenienceBindingExampleEnabled2: Binding<Bool>
-    
-    init(dependencies: Dependencies) {
-        let container: StateContainer<SettingsViewState> = .init(state: SettingsViewState(dependencies: dependencies))
-        _container = .init(wrappedValue: container)
-        
-        // a.
-        isCustomBindingExampleEnabled = .init(
-            get: {
-                container.state.isCustomBindingExampleEnabled
-            },
-            set: { enabled in
-                container.observe(container.state.toggleIsCustomBindingExampleEnabled(enabled))
-            })
-        
-        // b.
-        _isStateBindingExampleEnabled = .init(initialValue: container.state.isStateBindingExampleEnabled)
-        
-        // c.1
-        isConvenienceBindingExampleEnabled1 = container.bind(
->>>>>>> b2945bd4
             \.isConvenienceBindingExampleEnabled1,
             to: { state, newValue in
                 state.toggleIsConvenienceBindingExampleEnabled1(newValue)
             }
         )
-<<<<<<< HEAD
     }
     
     // c.2
     var isConvenienceBindingExampleEnabled2: Binding<Bool> {
-        $state.bind(\.isConvenienceBindingExampleEnabled2, to: SettingsViewStateModel.toggleIsConvenienceBindingExampleEnabled2)
+        $state.bind(\.isConvenienceBindingExampleEnabled2, to: SettingsViewState.toggleIsConvenienceBindingExampleEnabled2)
     }
     
     init(dependencies: Dependencies) {
-        let state = SettingsViewStateModel(dependencies: dependencies)
+        let state = SettingsViewState(dependencies: dependencies)
         _state = .init(wrappedValue: state)
         _isStateBindingExampleEnabled = .init(initialValue: state.isStateBindingExampleEnabled)
-=======
-        
-        // c.2
-        isConvenienceBindingExampleEnabled2 = container.bind(\.isConvenienceBindingExampleEnabled2, to: ViewState.toggleIsConvenienceBindingExampleEnabled2)
-        // The last parameter in c.2 can also be `SettingsViewState.toggleIsConvenienceBindingExampleEnabled2`. ViewState is just a generic type alias.
->>>>>>> b2945bd4
     }
     
     var body: some View {
@@ -100,16 +62,10 @@
                 .onChange(of: isStateBindingExampleEnabled) { enabled in
                     $state.observe(state.toggleIsStateBindingExampleEnabled(enabled))
                 }
-<<<<<<< HEAD
-                .onChange(of: state.isStateBindingExampleEnabled, perform: { enabled in
+                .onReceive($state.publisher.map(\.isStateBindingExampleEnabled), perform: { enabled in
                     isStateBindingExampleEnabled = enabled
                 })
-=======
-                .onReceive(container.$state) { state in
-                    isStateBindingExampleEnabled = state.isStateBindingExampleEnabled
-                }
                 .accessibilityIdentifier("State Binding Toggle")
->>>>>>> b2945bd4
             
             // c.1
             Toggle("Convenience Binding 1", isOn: isConvenienceBindingExampleEnabled1)
