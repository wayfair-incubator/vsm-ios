--- conflicted
+++ resolved
@@ -8,11 +8,7 @@
 
 > Tip: Building VSM models requires an understanding of [finite state machines](https://en.wikipedia.org/wiki/Finite-state_machine) and simple [recursion](https://www.vadimbulavin.com/recursion-in-swift/).
 
-<<<<<<< HEAD
 There are multiple styles for building models in VSM. You can read more about each pattern in <doc:ModelStyles>. In this article, we will be focusing on the <doc:ModelStyles#Protocols-with-Structs> pattern where each model implements its functionality by creating structs that implement the protocol requirements. We recommend that you use the Protocol with Structs model style by default.
-=======
-There are multiple styles for building models in VSM. You can read more about each pattern in <doc:ModelPatterns>. In this article, we will be focusing on the "Protocol" pattern where each model implements its functionality by creating structs that implement the protocol requirements. We recommend that you use the "Protocol" model style by default.
->>>>>>> 9de22bf3
 
 We will continue from <doc:StateDefinition> by implementing the business logic for the models associated with `LoadUserProfileViewState` and the `EditUserProfileViewState`.
 
@@ -50,26 +46,12 @@
 }
 ```
 
-<<<<<<< HEAD
-Next, we'll create an initializer that collects the data required for the `load()` action.
-=======
 To implement the model in a readable way, we'll define the `load()` function to orchestrate the load work by returning the appropriate view states as the data loads. The `load()` function immediately returns a new "loading" state to the view and calls the `fetch()` function which performs the data request. The struct initializer will require a `userId` property for the user data request.
->>>>>>> 9de22bf3
 
 ```swift
 struct LoaderModel: LoaderModeling {
     let userId: Int
 
-<<<<<<< HEAD
-    init(userId: Int) {
-        self.userId = userId
-    }
-}
-```
-
-To implement the model in a readable way, we'll define the `load()` function to orchestrate the load work by returning the appropriate view states as the data loads. The `load()` function immediately returns a new "loading" state to the view and calls the `fetch()` function which will perform the data request.
-
-=======
     func load() -> AnyPublisher<LoadUserProfileViewState, Never> {
         Just(.loading)
             .merge(with: fetch())
@@ -81,29 +63,10 @@
 The `fetch()` function instantiates a `UserDataRepository` dependency which loads the user data (from a web service, cache, or database) and returns it by way of `AnyPublisher<UserData, Error>`. (We will cover proper dependency injection in <doc:DataDefinition>.)
 
 Upon completion of the request, the code maps the user data type to the "loaded" view state.
->>>>>>> 9de22bf3
-
-```swift
-struct LoaderModel: LoaderModeling {
-    ...
-<<<<<<< HEAD
-    func load() -> AnyPublisher<LoadUserProfileViewState, Never> {
-        Just(.loading)
-            .merge(with: fetch())
-            .eraseToAnyPublisher()
-    }
-}
-```
-
-The `fetch()` function instantiates a `UserDataRepository` dependency which loads the user data (from a web service, cache, or database) and returns it by way of `AnyPublisher<UserData, Error>`. (We will cover proper dependency injection in <doc:DataDefinition>.)
-
-Upon completion of the request, the code maps the user data type to the "loaded" view state.
-
-```swift
-struct LoaderModel: LoaderModeling {
-    ...
-=======
->>>>>>> 9de22bf3
+
+```swift
+struct LoaderModel: LoaderModeling {
+    ...
     private func fetch() -> AnyPublisher<LoadUserProfileViewState, Never> {
         UserDataRepository().loadUserData(userId: userId)
             .map { userData in
@@ -140,25 +103,12 @@
 struct LoaderModel: LoaderModeling {
     let userId: Int
 
-<<<<<<< HEAD
-    init(userId: Int) {
-        self.userId = userId
-    }
-
     func load() -> AnyPublisher<LoadUserProfileViewState, Never> {
         Just(.loading)
             .merge(with: fetch())
             .eraseToAnyPublisher()
     }
 
-=======
-    func load() -> AnyPublisher<LoadUserProfileViewState, Never> {
-        Just(.loading)
-            .merge(with: fetch())
-            .eraseToAnyPublisher()
-    }
-
->>>>>>> 9de22bf3
     private func fetch() -> AnyPublisher<LoadUserProfileViewState, Never> {
         UserDataRepository().loadUserData(userId: userId)
             .map { userData in
@@ -264,11 +214,7 @@
 
 Similar to the load action from the Load Profile model, we'll immediately return a new "saving" state to the view while the save operation is processing. Notice how we have to recreate the view state struct to do so.
 
-<<<<<<< HEAD
-Next, we'll implement the `performSave()` function like so:
-=======
-Next, we'll implement the `performSave()` function by using the `UserDataRepository` to save the username to the data store. (We will cover proper dependency injection in <doc:DataDefinition>.):
->>>>>>> 9de22bf3
+Next, we'll implement the `performSave()` function by using the `UserDataRepository` to save the username to the data store. (We will cover proper dependency injection in <doc:DataDefinition>.)
 
 ```swift
 struct EditingModel: EditingModeling {
@@ -300,7 +246,6 @@
             error: error,
             username: username,
             userData: userData
-<<<<<<< HEAD
         )
         return Just(
             EditUserProfileViewState(
@@ -308,15 +253,6 @@
                 editingState: .savingError(errorModel)
             )
         )
-=======
-        )
-        return Just(
-            EditUserProfileViewState(
-                data: userData,
-                editingState: .savingError(errorModel)
-            )
-        )
->>>>>>> 9de22bf3
     }
 }
 ```
