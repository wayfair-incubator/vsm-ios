--- conflicted
+++ resolved
@@ -133,11 +133,7 @@
             .bar
         }
         let actionCallSite: () -> Void = {
-<<<<<<< HEAD
-            self.subject.observe(async: { await countableAction.invoke() }, debounced: .seconds(0.5), identifier: "some_id")
-=======
             self.subject.observeAsync({ await countableAction.invoke() }, debounced: .seconds(0.5), identifier: "some_id")
->>>>>>> 8214180a
         }
         
         actionCallSite()
@@ -171,11 +167,7 @@
             .init({ .bar })
         }
         let actionCallSite: () -> Void = {
-<<<<<<< HEAD
-            self.subject.observe(async: { await countableAction.invoke() }, debounced: .seconds(0.5), identifier: "some_id")
-=======
             self.subject.observeAsync({ await countableAction.invoke() }, debounced: .seconds(0.5), identifier: "some_id")
->>>>>>> 8214180a
         }
         
         actionCallSite()
